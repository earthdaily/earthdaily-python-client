--- conflicted
+++ resolved
@@ -235,20 +235,6 @@
             config = json.load(open(config, "rb")).get
         token, eds_url = _get_token(config, presign_urls)
 
-<<<<<<< HEAD
-=======
-    if isinstance(config, tuple):  # token
-        token, eds_url = config
-        logging.log(level=logging.INFO, msg="Using token to reauth")
-    elif isinstance(config, dict):
-        config = config.get
-    elif isinstance(config, str) and config.endswith(".json"):
-        config = json.load(open(config, "rb")).get
-        token, eds_url = _get_token(config, presign_urls)
-    elif config is None:
-        token, eds_url = _get_token(config, presign_urls)
-
->>>>>>> d0ef082e
     headers = {"Authorization": f"bearer {token}"}
     if presign_urls:
         headers["X-Signed-Asset-Urls"] = "True"
