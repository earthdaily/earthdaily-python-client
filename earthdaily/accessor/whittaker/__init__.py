"""
Created on Fri Jun  7 16:19:54 2024

@author: nkk
"""

import xarray as xr
import numpy as np
from scipy.linalg import solve_banded
import warnings


def whittaker(dataset, beta=10000.0, weights=None, time="time"):
    """


    Parameters
    ----------
    dataset : TYPE
        DESCRIPTION.
    beta : TYPE, optional
        DESCRIPTION. The default is 10000.0.
    weights : TYPE, optional
        DESCRIPTION. The default is None.
    time : TYPE, optional
        DESCRIPTION. The default is "time".

    Returns
    -------
    TYPE
        DESCRIPTION.

    """
<<<<<<< HEAD
    resampled = dataset.resample(time='1D').interpolate('linear')
    weights_binary = np.in1d(resampled.time.dt.date,dataset.time.dt.date)
    if weights is not None:
        weights = np.where(weights_binary==1,weights,weights_binary)
    else:
        weights = weights_binary
=======
    resampled = dataset.resample(time="1D").interpolate("linear")
    weights = np.in1d(resampled.time.dt.date, dataset.time.dt.date)
>>>>>>> 7e25328c
    _core_dims = [dim for dim in dataset.dims if dim != "time"]
    _core_dims.extend([time])
    dataset_w = xr.apply_ufunc(
        _whitw,
        resampled,
        input_core_dims=[_core_dims],
        output_core_dims=[_core_dims],
        dask="forbidden",
        vectorize=True,
<<<<<<< HEAD
        kwargs=dict(beta=beta, weights=weights.copy()))
    
    return dataset_w.isel(time=weights_binary)
=======
        kwargs=dict(beta=beta, weights=weights.copy()),
    )

    return dataset_w.isel(time=weights)
>>>>>>> 7e25328c


def _whitw(signal, beta, weights=None):
    """
    Implement weighted whittaker, only for alpha=3 for efficiency.

    :param signal: 1D signal to smooth
    :type signal: numpy array or list
    :param weights: weights of each sample (one by default)
    :type weights: numpy array or list
    :param alpha: derivation order
    :type alpha: int
    :param beta: penalization parameter
    :type beta: float
    :return: a smooth signal
    :rtype: numpy array
    """
    alpha = 3
    m = signal.shape[-1]

    ab_mat = np.zeros((2 * alpha + 1, m))

    ab_mat[0, 3:] = -1.0

    ab_mat[1, [2, -1]] = 3.0
    ab_mat[1, 3:-1] = 6.0

    ab_mat[2, [1, -1]] = -3.0
    ab_mat[2, [2, -2]] = -12.0
    ab_mat[2, 3:-2] = -15.0

    ab_mat[3, [0, -1]] = 1.0
    ab_mat[3, [1, -2]] = 10.0
    ab_mat[3, [2, -3]] = 19.0
    ab_mat[3, 3:-3] = 20.0

    ab_mat[4, 0:-1] = ab_mat[2, 1:]
    ab_mat[5, 0:-2] = ab_mat[1, 2:]
    ab_mat[6, 0:-3] = ab_mat[0, 3:]

    ab_mat *= beta

    if weights is None:
        weights = np.ones((m,))
    ab_mat[3, :] += weights

    # pxx = []
    signal_w = np.empty_like(signal)
    for pixel in np.ndindex(signal.shape[:-1]):
        signal_w[*pixel, :] = _whitw_pixel(signal[*pixel, ...], weights, alpha, ab_mat)
    return signal_w


def _whitw_pixel(signal, weights, alpha, ab_mat):
    """
    Implement weighted whittaker, only for alpha=3 for efficiency.

    :param signal: 1D signal to smooth
    :type signal: numpy array or list
    :param weights: weights of each sample (one by default)
    :type weights: numpy array or list
    :param alpha: derivation order
    :type alpha: int
    :param beta: penalization parameter
    :type beta: float
    :return: a smooth signal
    :rtype: numpy array
    """
    # print(signal)

    is_nan = np.isnan(signal)

    if np.all(is_nan):
        return signal

    # manage local nans
    weights[is_nan] = 0
    signal = np.where(is_nan, 0, signal)
    return solve_banded((alpha, alpha), ab_mat, weights * signal).astype(np.float64)<|MERGE_RESOLUTION|>--- conflicted
+++ resolved
@@ -31,17 +31,14 @@
         DESCRIPTION.
 
     """
-<<<<<<< HEAD
+
     resampled = dataset.resample(time='1D').interpolate('linear')
     weights_binary = np.in1d(resampled.time.dt.date,dataset.time.dt.date)
     if weights is not None:
         weights = np.where(weights_binary==1,weights,weights_binary)
     else:
         weights = weights_binary
-=======
-    resampled = dataset.resample(time="1D").interpolate("linear")
-    weights = np.in1d(resampled.time.dt.date, dataset.time.dt.date)
->>>>>>> 7e25328c
+
     _core_dims = [dim for dim in dataset.dims if dim != "time"]
     _core_dims.extend([time])
     dataset_w = xr.apply_ufunc(
@@ -51,16 +48,9 @@
         output_core_dims=[_core_dims],
         dask="forbidden",
         vectorize=True,
-<<<<<<< HEAD
         kwargs=dict(beta=beta, weights=weights.copy()))
     
-    return dataset_w.isel(time=weights_binary)
-=======
-        kwargs=dict(beta=beta, weights=weights.copy()),
-    )
-
     return dataset_w.isel(time=weights)
->>>>>>> 7e25328c
 
 
 def _whitw(signal, beta, weights=None):
