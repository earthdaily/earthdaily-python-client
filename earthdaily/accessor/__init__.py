import warnings
import xarray as xr
import rioxarray as rxr
import numpy as np
import pandas as pd
import geopandas as gpd
from shapely.geometry import Point
from dask import array as da
import spyndex
from dask_image import ndfilters as dask_ndimage
from scipy import ndimage
from xarray.core.extensions import AccessorRegistrationWarning
from ..earthdatastore.cube_utils import GeometryManager


def xr_loop_func(
    dataset: xr.Dataset,
    func,
    to_numpy: bool = False,
    loop_dimension: str = "time",
    **kwargs,
):
    def _xr_loop_func(dataset, metafunc, loop_dimension, **kwargs):
        if to_numpy is True:
            dataset_func = dataset.copy()
            looped = [
                metafunc(dataset.isel({loop_dimension: i}).load().data, **kwargs)
                for i in range(dataset[loop_dimension].size)
            ]
            dataset_func.data = np.asarray(looped)
            return dataset_func
        else:
            return xr.concat(
                [
                    metafunc(dataset.isel({loop_dimension: i}), **kwargs)
                    for i in range(dataset[loop_dimension].size)
                ],
                dim=loop_dimension,
            )

    return dataset.map(
        func=_xr_loop_func, metafunc=func, loop_dimension=loop_dimension, **kwargs
    )


def _lee_filter(img, window_size: int):
    img_ = img.copy()
    if isinstance(img, np.ndarray):
        ndimage_type = ndimage
    else:
        ndimage_type = dask_ndimage
    binary_nan = ndimage_type.minimum_filter(
        xr.where(np.isnan(img), 0, 1), size=window_size
    )
    binary_nan = np.where(binary_nan == 0, np.nan, 1)
    img = xr.where(np.isnan(img), 0, img)
    window_size = da.from_array([window_size, window_size, 1])

    img_mean = ndimage_type.uniform_filter(img, window_size)
    img_sqr_mean = ndimage_type.uniform_filter(img**2, window_size)
    img_variance = img_sqr_mean - img_mean**2

    overall_variance = np.var(img, axis=(0, 1))

    img_weights = img_variance / (np.add(img_variance, overall_variance))

    img_output = img_mean + img_weights * (np.subtract(img, img_mean))
    img_output = xr.where(np.isnan(binary_nan), img_, img_output)
    return img_output


def _xr_rio_clip(datacube, geom):
    geom_ = GeometryManager(geom)
    geom = geom_.to_geopandas().to_crs(datacube.rio.crs)
    datacube = datacube.rio.clip_box(*geom.total_bounds)
    datacube = datacube.rio.clip(geom.geometry)
    return datacube


@xr.register_dataarray_accessor("ed")
class EarthDailyAccessorDataArray:
    def __init__(self, xarray_obj):
        self._obj = xarray_obj

    def clip(self, geom):
        return _xr_rio_clip(self._obj, geom)

    def _max_time_wrap(self, wish=5, col="time"):
        return np.min((wish, self._obj[col].size))

    def plot_band(self, cmap="Greys", col="time", col_wrap=5, **kwargs):
        return self._obj.plot.imshow(
            cmap=cmap,
            col=col,
            col_wrap=self._max_time_wrap(col_wrap, col=col),
            **kwargs,
        )

    def whittaker(
        self,
        beta: float = 10000.0,
        weights: (np.ndarray, list) = None,
        time="time",
    ):
        from . import whittaker

        return whittaker.whittaker(self._obj, beta=beta, weights=weights, time=time)

    def sel_nearest_dates(
        self,
        target: (xr.Dataset, xr.DataArray),
        max_delta: int = 0,
        method: str = "nearest",
        return_target: bool = False,
    ):
        src_time = self._obj.sel(time=target.time.dt.date, method=method).time.dt.date
        target_time = target.time.dt.date
        pos = np.abs(src_time.data - target_time.data)
        pos = [
            src_time.isel(time=i).time.values
            for i, j in enumerate(pos)
            if j.days <= max_delta
        ]
        pos = np.unique(pos)
        if return_target:
            method_convert = {"bfill": "ffill", "ffill": "bfill", "nearest": "nearest"}
            return self._obj.sel(time=pos), target.sel(
                time=pos, method=method_convert[method]
            )
        return self._obj.sel(time=pos)

    def zonal_stats(
        self,
        geometry,
<<<<<<< HEAD
        reducers: list = ["mean"],
        label: str = None,
        smart_load=True,
=======
        stats: list = ["mean"],
        index: bool = True,
        raise_missing_geometry: bool = False,
>>>>>>> 0c4af2ed
        **kwargs,
    ):
        """
        Zonal stats from dtacube

        Parameters
        ----------
        geometry : str,gpd.GeoDataFrame
            A geometry (wkt, geopandas...)
        stats : list, optional
            The default is ["mean"].
        raise_missing_geometry : bool, optional
            DESCRIPTION. The default is False.
        **kwargs : dict
            Any kwargs for xvec.zonal_stats.

        Returns
        -------
        xr.dataset
            With new dimension "zonal_statistics" and "geometry".

        """
        from ..earthdatastore.cube_utils import zonal_stats, GeometryManager

<<<<<<< HEAD
        geometry = GeometryManager(geometry).to_geopandas()
        return zonal_stats(
            self._obj, geometry, reducers=reducers, smart_load=smart_load, **kwargs
=======
        geometry = GeometryManager(geometry).to_geopandas().to_crs(self._obj.rio.crs)
        zs = self._obj.xvec.zonal_stats(
            geometry.geometry, "x", "y", stats=stats, **kwargs
>>>>>>> 0c4af2ed
        )
        return zs

    def lee_filter(self, window_size: int):
        return xr.apply_ufunc(
            _lee_filter,
            self._obj,
            input_core_dims=[["time"]],
            dask="allowed",
            output_core_dims=[["time"]],
            kwargs=dict(window_size=window_size),
        )

    def centroid(self, to_wkt: str = False, to_4326: bool = True):
        """Return the geographic center point in 4326/WKT of this dataset."""
        # we can use a cache on our accessor objects, because accessors
        # themselves are cached on instances that access them.
        lon = float(self._obj.x[int(self._obj.x.size / 2)])
        lat = float(self._obj.y[int(self._obj.y.size / 2)])
        point = gpd.GeoSeries([Point(lon, lat)], crs=self._obj.rio.crs)
        if to_4326:
            point = point.to_crs(epsg="4326")
        if to_wkt:
            point = point.map(lambda x: x.wkt).iloc[0]
        return point

    def drop_unfrozen_coords(self, keep_spatial_ref=True):
        unfrozen_coords = [
            coord
            for coord in self._obj.coords
            if coord not in list(self._obj.sizes.keys())
        ]
        if keep_spatial_ref and "spatial_ref" in unfrozen_coords:
            unfrozen_coords.pop(
                np.argwhere(np.in1d(unfrozen_coords, "spatial_ref"))[0][0]
            )
        return self._obj.drop(unfrozen_coords)


@xr.register_dataset_accessor("ed")
class EarthDailyAccessorDataset(EarthDailyAccessorDataArray):
    def __init__(self, xarray_obj):
        self._obj = xarray_obj

    def plot_rgb(
        self,
        red: str = "red",
        green: str = "green",
        blue: str = "blue",
        col="time",
        col_wrap=5,
        background: None | int | float = None,
        **kwargs,
    ):
        ds = self._obj
        if isinstance(background, int | float):
            ds = xr.where(np.isnan(ds[blue]), background, ds)
        return (
            ds[[red, green, blue]]
            .to_array(dim="bands")
            .plot.imshow(
                col=col, col_wrap=self._max_time_wrap(col_wrap, col=col), **kwargs
            )
        )

    def plot_band(self, band, cmap="Greys", col="time", col_wrap=5, **kwargs):
        return self._obj[band].plot.imshow(
            cmap=cmap,
            col=col,
            col_wrap=self._max_time_wrap(col_wrap, col=col),
            **kwargs,
        )

    def _auto_mapper(self):
        _BAND_MAPPING = {
            "coastal": "A",
            "blue": "B",
            "green": "G",
            "yellow": "Y",
            "red": "R",
            "rededge1": "RE1",
            "rededge2": "RE2",
            "rededge3": "RE3",
            "rededge70": "RE1",
            "rededge74": "RE2",
            "rededge78": "RE3",
            "nir": "N",
            "nir08": "N2",
            "watervapor": "WV",
            "swir16": "S1",
            "swir22": "S2",
            "lwir": "T1",
            "lwir11": "T2",
            "vv": "VV",
            "vh": "VH",
            "hh": "HH",
            "hv": "HV",
        }

        params = {}
        data_vars = list(
            self._obj.rename(
                {var: var.lower() for var in self._obj.data_vars}
            ).data_vars
        )
        for v in data_vars:
            if v in _BAND_MAPPING.keys():
                params[_BAND_MAPPING[v]] = self._obj[v]
        return params

    def available_indices(self, details=False):
        mapper = list(self._auto_mapper().keys())
        indices = spyndex.indices
        available_indices = []
        for k, v in indices.items():
            needed_bands = v.bands
            missing_bands = False
            for needed_band in needed_bands:
                if needed_band not in mapper:
                    missing_bands = True
                    break
            if missing_bands is False:
                available_indices.append(spyndex.indices[k] if details else k)
        return available_indices

    def add_indices(self, indices: list, **kwargs):
        """
        Uses spyndex to compute and add index.

        For list of indices, see https://github.com/awesome-spectral-indices/awesome-spectral-indices.


        Parameters
        ----------
        indices : list
            ['NDVI'].
        Returns
        -------
        xr.Dataset
            The input xr.Dataset with new data_vars of indices.

        """

        params = {}
        params = self._auto_mapper()
        params.update(**kwargs)
        idx = spyndex.computeIndex(index=indices, params=params, **kwargs)

        if len(indices) == 1:
            idx = idx.expand_dims(index=indices)
        idx = idx.to_dataset(dim="index")

        return xr.merge((self._obj, idx))<|MERGE_RESOLUTION|>--- conflicted
+++ resolved
@@ -132,15 +132,9 @@
     def zonal_stats(
         self,
         geometry,
-<<<<<<< HEAD
         reducers: list = ["mean"],
         label: str = None,
         smart_load=True,
-=======
-        stats: list = ["mean"],
-        index: bool = True,
-        raise_missing_geometry: bool = False,
->>>>>>> 0c4af2ed
         **kwargs,
     ):
         """
@@ -165,15 +159,9 @@
         """
         from ..earthdatastore.cube_utils import zonal_stats, GeometryManager
 
-<<<<<<< HEAD
         geometry = GeometryManager(geometry).to_geopandas()
         return zonal_stats(
             self._obj, geometry, reducers=reducers, smart_load=smart_load, **kwargs
-=======
-        geometry = GeometryManager(geometry).to_geopandas().to_crs(self._obj.rio.crs)
-        zs = self._obj.xvec.zonal_stats(
-            geometry.geometry, "x", "y", stats=stats, **kwargs
->>>>>>> 0c4af2ed
         )
         return zs
 
