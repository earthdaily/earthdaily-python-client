--- conflicted
+++ resolved
@@ -370,16 +370,10 @@
 class Auth:
     def __init__(
         self,
-<<<<<<< HEAD
         config: str | dict = None,
         presign_urls=True,
         asset_proxy_enabled=False,
-        client_version: str = "0.0.0",
-=======
-        config: str | dict | None = None,
-        presign_urls=True,
-        asset_proxy_enabled=False,
->>>>>>> 07c47056
+        client_version: str = "0.0.0"
     ):
         """
         A client for interacting with the Earth Data Store API.
