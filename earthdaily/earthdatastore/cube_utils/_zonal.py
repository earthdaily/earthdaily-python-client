# -*- coding: utf-8 -*-
"""
Created on Fri Oct 13 09:32:31 2023

@author: nkk
"""

from rasterio import features
import numpy as np
import xarray as xr
import tqdm

from . import custom_reducers
from .preprocessing import rasterize
from scipy.sparse import csr_matrix


def _compute_M(data):
    cols = np.arange(data.size)
    return csr_matrix((cols, (data.ravel(), cols)), shape=(data.max() + 1, data.size))


def _indices_sparse(data):
    M = _compute_M(data)
    return [np.unravel_index(row.data, data.shape) for row in M]


def _np_mode(arr, **kwargs):
    values, counts = np.unique(arr, return_counts=True)
    isnan = np.isnan(values)
    values, counts = values[~isnan], counts[~isnan]
    return values[np.argmax(counts)]


def datacube_time_stats(datacube, operations):
    datacube = datacube.groupby("time")
    stats = []
    for operation in operations:
        stat = getattr(datacube, operation)(...)
        stats.append(stat.expand_dims(dim={"stats": [operation]}))
    stats = xr.concat(stats, dim="stats")
    return stats


def _rasterize(gdf, dataset, all_touched=False):
    feats = rasterize(gdf, dataset, all_touched=all_touched)
    yx_pos = _indices_sparse(feats)
    return feats, yx_pos


def zonal_stats_numpy(
    dataset,
    gdf,
    operations=dict(mean=np.nanmean),
    all_touched=False,
    preload_time=False,
    batch_time=1,
):
<<<<<<< HEAD
    tqdm_bar = tqdm.tqdm(total=len(dataset.data_vars) * int(np.ceil(dataset.time.size/batch_time)))
    dataset = dataset.rio.clip_box(*gdf.to_crs(dataset.rio.crs).total_bounds)#.load()
=======
    tqdm_bar = tqdm.tqdm(total=len(dataset.data_vars) * dataset.time.size)
    dataset = dataset.rio.clip_box(*gdf.to_crs(dataset.rio.crs).total_bounds)  # .load()
>>>>>>> a92dfd13

    feats, yx_pos = _rasterize(gdf, dataset, all_touched=all_touched)
    vals = []

    positions = [np.asarray(yx_pos[i + 1]) for i in np.arange(gdf.shape[0])]
<<<<<<< HEAD
    for t_ in range(0,dataset.time.size,batch_time):
        ts = np.arange(t_,np.min((t_+batch_time,dataset.time.size)))
=======

    for t_ in range(0, dataset.time.size, batch_time):
        ts = np.arange(t_, np.min((t_ + batch_time, dataset.time.size)))
        vals.append({})
>>>>>>> a92dfd13
        dataset_time = dataset.isel(time=ts)
        if batch_time > 1:
            dataset_time = dataset_time.load()
        for t in ts:
<<<<<<< HEAD
            vals.append({})
            tqdm_bar.set_description(dataset.isel(time=t).time.dt.strftime('%Y-%m-%d').values)
=======
            tqdm_bar.set_description(
                dataset.isel(time=t).time.dt.strftime("%Y-%m-%d").values
            )
>>>>>>> a92dfd13
            for data_var in dataset.data_vars:
                vals[t][data_var] = []
                tqdm_bar.update(1*batch_time)
                mem_asset = dataset_time[data_var].to_numpy()
                for i in range(gdf.shape[0]):
                    pos = positions[i]
                    if len(pos) == 2:
                        try:
                            data = mem_asset[...,pos[0], pos[1]]
                        except:
                            print(i)
                    elif len(pos) == 1:
                        data = mem_asset[...,pos[0]]
                    if data.size > 0:
                        res = [operation(data) for operation in operations.values()]
                    else:
                        res = [np.nan for operation in operations]
                    vals[t][data_var].append(res)

    arr = np.asarray([np.asarray([v[v_] for v_ in v]) for v in vals])
    da = xr.DataArray(
        arr,
        dims=["time", "band", "feature", "stats"],
        coords=dict(
            time=dataset.time.values,
            band=dataset.data_vars,
            feature=gdf.index[np.nonzero(np.unique(feats))[0] - 1],
            stats=list(operations.keys()),
        ),
    )
    del arr, mem_asset, vals, dataset_time
    # ds.append(da.to_dataset(name=data_var))
    da = da.to_dataset("band")
    tqdm_bar.close()
    return da.transpose("feature", "time", "stats")


def zonal_stats(
    dataset,
    gdf,
    operations: list = ["mean"],
    all_touched=False,
    method="geocube",
    verbose=False,
    raise_missing_geometry=False,
):
    """


    Parameters
    ----------
    dataset : xr.Dataset
        DESCRIPTION.
    gdf : gpd.GeoDataFrame
        DESCRIPTION.
    operations : TYPE, list.
        DESCRIPTION. The default is ["mean"].
    all_touched : TYPE, optional
        DESCRIPTION. The default is False.
    method : TYPE, optional
        DESCRIPTION. The default is "geocube".
    verbose : TYPE, optional
        DESCRIPTION. The default is False.
    raise_missing_geometry : TYPE, optional
        DESCRIPTION. The default is False.

    Raises
    ------
    ValueError
        DESCRIPTION.
    NotImplementedError
        DESCRIPTION.

    Returns
    -------
    TYPE
        DESCRIPTION.

    """

    if method == "geocube":
        from geocube.api.core import make_geocube
        from geocube.rasterize import rasterize_image

        def custom_rasterize_image(all_touched=all_touched, **kwargs):
            return rasterize_image(all_touched=all_touched, **kwargs)

        gdf["tmp_index"] = np.arange(gdf.shape[0])
        out_grid = make_geocube(
            gdf,
            measurements=["tmp_index"],
            like=dataset,  # ensure the data are on the same grid
            rasterize_function=custom_rasterize_image,
        )
        cube = dataset.groupby(out_grid.tmp_index)
        zonal_stats = xr.concat(
            [getattr(cube, operation)() for operation in operations], dim="stats"
        )
        zonal_stats["stats"] = operations

        if zonal_stats["tmp_index"].size != gdf.shape[0]:
            index_list = [
                gdf.index[i] for i in zonal_stats["tmp_index"].values.astype(np.int16)
            ]
            if raise_missing_geometry:
                diff = gdf.shape[0] - len(index_list)
                raise ValueError(
                    f'{diff} geometr{"y is" if diff==1 else "ies are"} missing in the zonal stats. This can be due to too small geometries, duplicated...'
                )
        else:
            index_list = list(gdf.index)
        zonal_stats["tmp_index"] = index_list
        return zonal_stats.rename(dict(tmp_index="feature"))

    tqdm_bar = tqdm.tqdm(total=gdf.shape[0])

    if dataset.rio.crs != gdf.crs:
        Warning(
            f"Different projections. Reproject vector to EPSG:{dataset.rio.crs.to_epsg()}."
        )
        gdf = gdf.to_crs(dataset.rio.crs)

    zonal_ds_list = []

    dataset = dataset.rio.clip_box(*gdf.to_crs(dataset.rio.crs).total_bounds)

    if method == "optimized":
        feats, yx_pos = _rasterize(gdf, dataset, all_touched=all_touched)

        for gdf_idx in tqdm.trange(gdf.shape[0], disable=not verbose):
            tqdm_bar.update(1)
            if gdf_idx + 1 >= len(yx_pos):
                continue
            yx_pos_idx = yx_pos[gdf_idx + 1]
            if np.asarray(yx_pos_idx).size == 0:
                continue
            datacube_spatial_subset = dataset.isel(
                x=xr.DataArray(yx_pos_idx[1], dims="xy"),
                y=xr.DataArray(yx_pos_idx[0], dims="xy"),
            )
            del yx_pos_idx
            zonal_ds_list.append(
                datacube_time_stats(datacube_spatial_subset, operations).expand_dims(
                    dim={"feature": [gdf.iloc[gdf_idx].name]}
                )
            )

        del yx_pos, feats

    elif method == "standard":
        for idx_gdb, feat in tqdm.tqdm(
            gdf.iterrows(), total=gdf.shape[0], disable=not verbose
        ):
            tqdm_bar.update(1)
            if feat.geometry.geom_type == "MultiPolygon":
                shapes = feat.geometry.geoms
            else:
                shapes = [feat.geometry]
            datacube_spatial_subset = dataset.rio.clip(shapes, all_touched=all_touched)

            zonal_feat = datacube_time_stats(
                datacube_spatial_subset, operations
            ).expand_dims(dim={"feature": [feat.name]})

            zonal_ds_list.append(zonal_feat)
    else:
        raise NotImplementedError('method available are : "standard" or "optimized"')
    return xr.concat(zonal_ds_list, dim="feature")<|MERGE_RESOLUTION|>--- conflicted
+++ resolved
@@ -56,39 +56,21 @@
     preload_time=False,
     batch_time=1,
 ):
-<<<<<<< HEAD
     tqdm_bar = tqdm.tqdm(total=len(dataset.data_vars) * int(np.ceil(dataset.time.size/batch_time)))
     dataset = dataset.rio.clip_box(*gdf.to_crs(dataset.rio.crs).total_bounds)#.load()
-=======
-    tqdm_bar = tqdm.tqdm(total=len(dataset.data_vars) * dataset.time.size)
-    dataset = dataset.rio.clip_box(*gdf.to_crs(dataset.rio.crs).total_bounds)  # .load()
->>>>>>> a92dfd13
 
     feats, yx_pos = _rasterize(gdf, dataset, all_touched=all_touched)
     vals = []
 
     positions = [np.asarray(yx_pos[i + 1]) for i in np.arange(gdf.shape[0])]
-<<<<<<< HEAD
     for t_ in range(0,dataset.time.size,batch_time):
         ts = np.arange(t_,np.min((t_+batch_time,dataset.time.size)))
-=======
-
-    for t_ in range(0, dataset.time.size, batch_time):
-        ts = np.arange(t_, np.min((t_ + batch_time, dataset.time.size)))
-        vals.append({})
->>>>>>> a92dfd13
         dataset_time = dataset.isel(time=ts)
         if batch_time > 1:
             dataset_time = dataset_time.load()
         for t in ts:
-<<<<<<< HEAD
             vals.append({})
             tqdm_bar.set_description(dataset.isel(time=t).time.dt.strftime('%Y-%m-%d').values)
-=======
-            tqdm_bar.set_description(
-                dataset.isel(time=t).time.dt.strftime("%Y-%m-%d").values
-            )
->>>>>>> a92dfd13
             for data_var in dataset.data_vars:
                 vals[t][data_var] = []
                 tqdm_bar.update(1*batch_time)
