--- conflicted
+++ resolved
@@ -4,12 +4,10 @@
 from .accessor import EarthDailyAccessorDataArray, EarthDailyAccessorDataset
 
 # import warnings
-
 # to hide warnings from rioxarray or nano seconds conversion
 # warnings.filterwarnings("ignore")
 
-<<<<<<< HEAD
-__version__ = "0.2.1"
+__version__ = "0.2.2"
 
 def EarthDataStore(
     json_path: Optional[Path] = None,
@@ -25,7 +23,4 @@
         toml_path = toml_path,
         profile = profile,
         presign_urls = presign_urls
-    )
-=======
-__version__ = "0.2.2"
->>>>>>> ac205b78
+    )