--- conflicted
+++ resolved
@@ -12,27 +12,15 @@
     >>> stats = zonal_stats(dataset, polygons, reducers=["mean", "max"])
 """
 
-<<<<<<< HEAD
 from typing import Union, List, Optional, Tuple
 import logging
 import time
-=======
-# mypy: ignore-errors
-# TODO (v1): Fix type issues and remove 'mypy: ignore-errors' after verifying non-breaking changes
-
-import logging
-import time
-from typing import List, Optional, Tuple, Union
->>>>>>> c0af1e88
 
 import geopandas as gpd
 import numpy as np
 import psutil
 import xarray as xr
-<<<<<<< HEAD
 import geopandas as gpd
-=======
->>>>>>> c0af1e88
 from scipy.sparse import csr_matrix
 from scipy.stats import mode
 from tqdm.auto import trange
