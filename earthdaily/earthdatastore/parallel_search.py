# mypy: ignore-errors
# TODO (v1): Fix type issues and remove 'mypy: ignore-errors' after verifying non-breaking changes

import logging
import time
from datetime import datetime
from functools import wraps
from itertools import chain
from typing import Any, Callable, List, Optional, Tuple, TypeVar, Union

import numpy as np
import pandas as pd
<<<<<<< HEAD
from pandas import Timestamp, Timedelta
=======
from joblib import Parallel, delayed
from pandas import Timedelta, Timestamp
from pystac.item_collection import ItemCollection
>>>>>>> c0af1e88
from pystac_client.item_search import ItemSearch

T = TypeVar("T")

DatetimeRange = Tuple[Union[datetime, Timestamp], Union[datetime, Timestamp]]
DateRangeList = List[DatetimeRange]


class NoItemsFoundError(Exception):
    """Exception raised when no items are found during search operation.

    This exception is raised when a parallel search operation yields no results,
    indicating that the search criteria did not match any items in the dataset.
    """

    pass


def datetime_to_str(dt_range: DatetimeRange) -> Tuple[str, str]:
    """Convert a datetime range to a tuple of formatted strings.

    Parameters
    ----------
    dt_range : tuple of (datetime or Timestamp)
        A tuple containing start and end datetimes to be converted.

    Returns
    -------
    tuple of str
        A tuple containing two strings representing the formatted start and end dates.

    Notes
    -----
    This function relies on ItemSearch._format_datetime internally to perform the
    actual formatting. The returned strings are split from a forward-slash separated
    string format.

    Examples
    --------
    >>> start = pd.Timestamp('2023-01-01')
    >>> end = pd.Timestamp('2023-12-31')
    >>> datetime_to_str((start, end))
    ('2023-01-01', '2023-12-31')
    """
    formatted = ItemSearch(url=None)._format_datetime(dt_range)
    start, end = formatted.split("/")
    return start, end


def datetime_split(
    dt_range: DatetimeRange, freq: Union[str, int, Timedelta] = "auto", n_jobs: int = 10
) -> Union[DatetimeRange, Tuple[DateRangeList, Timedelta]]:
    """Split a datetime range into smaller chunks based on specified frequency.

    Parameters
    ----------
    dt_range : tuple of (datetime or Timestamp)
        A tuple containing the start and end datetimes to split.
    freq : str or int or Timedelta, default="auto"
        The frequency to use for splitting the datetime range.
        If "auto", frequency is calculated based on the total date range:
        It increases by 5 days for every 6 months in the range.
        If int, interpreted as number of days.
        If Timedelta, used directly as the splitting frequency.
    n_jobs : int, default=10
        Number of jobs for parallel processing (currently unused in the function
        but maintained for API compatibility).

    Returns
    -------
    Union[DatetimeRange, tuple[list[DatetimeRange], Timedelta]]
        If the date range is smaller than the frequency:
            Returns the original datetime range tuple.
        Otherwise:
            Returns a tuple containing:
            - List of datetime range tuples split by the frequency
            - The Timedelta frequency used for splitting

    Notes
    -----
    The automatic frequency calculation uses the formula:
    freq = total_days // (5 + 5 * (total_days // 183))

    This ensures that the frequency increases by 5 days for every 6-month period
    in the total date range.

    Examples
    --------
    >>> start = pd.Timestamp('2023-01-01')
    >>> end = pd.Timestamp('2023-12-31')
    >>> splits, freq = datetime_split((start, end))
    >>> len(splits)  # Number of chunks
    12

    >>> # Using fixed frequency
    >>> splits, freq = datetime_split((start, end), freq=30)  # 30 days
    >>> freq
    Timedelta('30 days')
    """
    # Convert input dates to pandas Timestamps
    start, end = [pd.Timestamp(date) for date in datetime_to_str(dt_range)]
    date_diff = end - start

    # Calculate or convert frequency
    if freq == "auto":
        # Calculate automatic frequency, 1 process per month
        freq = Timedelta(days=np.ceil(date_diff.days / 30) * 31)
    elif isinstance(freq, (int, str)):
        freq = Timedelta(days=int(freq))
    elif not isinstance(freq, Timedelta):
        raise TypeError("freq must be 'auto', int, or Timedelta")

    # Return original range if smaller than frequency
    if date_diff.days < freq.days or freq.days <= 1:
        return dt_range, freq

    # Generate date ranges
    date_ranges = [
        (chunk, min(chunk + freq, end))
        for chunk in pd.date_range(start, end, freq=freq)[:-1]
    ]

    return date_ranges, freq


def parallel_search(func: Callable[..., T]) -> Callable[..., T]:
    """Decorator for parallelizing search operations across datetime ranges.

    This decorator enables parallel processing of search operations by splitting the
    datetime range into batches. It automatically handles parallel execution when
    conditions are met (multiple batches or large date range) and falls back to
    sequential processing otherwise.

    Parameters
    ----------
    func : callable
        The search function to be parallelized. Should accept the following kwargs:
        - datetime : tuple of datetime
            Range of dates to search
        - batch_days : int or "auto", optional
            Number of days per batch for splitting
        - n_jobs : int, optional
            Number of parallel jobs. Use -1 or >10 for maximum of 10 jobs
        - raise_no_items : bool, optional
            Whether to raise exception when no items found

    Returns
    -------
    callable
        Wrapped function that handles parallel execution of the search operation.

    Notes
    -----
    The wrapped function preserves the same interface as the original function
    but adds parallel processing capabilities based on the following parameters
    in kwargs:
    - batch_days : Controls the size of datetime batches
    - n_jobs : Controls the number of parallel jobs (max 10)
    - datetime : Required for parallel execution

    The parallel execution uses threading backend from joblib.

    See Also
    --------
    joblib.Parallel : Used for parallel execution
    datetime_split : Helper function for splitting datetime ranges

    Examples
    --------
    >>> @parallel_search
    ... def search_items(query, datetime=None, batch_days="auto", n_jobs=1):
    ...     # Search implementation
    ...     return items
    >>>
    >>> # Will execute in parallel if conditions are met
    >>> items = search_items("query",
    ...                     datetime=(start_date, end_date),
    ...                     batch_days=30,
    ...                     n_jobs=4)
    """

    @wraps(func)
    def wrapper(*args: Any, **kwargs: Any) -> T:
        start_time = time.time()

        # Set default parameters
        batch_days = kwargs.setdefault("batch_days", "auto")
        n_jobs = kwargs.setdefault("n_jobs", -1)
        dt_range = kwargs.get("datetime")

        should_parallelize = _should_run_parallel(dt_range, batch_days, n_jobs)

        if should_parallelize:
            items = _run_parallel_search(func, args, kwargs, dt_range, batch_days)
        else:
            items = func(*args, **kwargs)

        execution_time = np.round(time.time() - start_time, 3)
        logging.info(f"Search/load items: {execution_time}s")

        return items

    return wrapper


def _should_run_parallel(
    dt_range: Optional[tuple[datetime, datetime]], batch_days: Any, n_jobs: int
) -> bool:
    """Check if parallel execution should be used based on input parameters.
    Parameters
    ----------
    dt_range : tuple of datetime or None
        The start and end datetime for the search range
    batch_days : int or "auto" or None
        Number of days per batch for splitting the datetime range
    n_jobs : int
        Number of parallel jobs requested
    Returns
    -------
    bool
        True if parallel execution should be used, False otherwise
    Notes
    -----
    Parallel execution is used when all of the following conditions are met:
    - dt_range is provided and not None
    - batch_days is not None
    - n_jobs > 1
    - Either multiple date ranges exist or the total days exceed batch_days
    """
    # Check for basic conditions that prevent parallel execution
    if not dt_range or batch_days is None or (n_jobs <= 1 and n_jobs >= 0):
        return False
    # Split the datetime range
    date_ranges, freq = datetime_split(dt_range, batch_days)
    # if str, means single date
    if isinstance(date_ranges, str) or date_ranges == dt_range:
        return False
    # Check if splitting provides meaningful parallelization
    delta_days = (date_ranges[-1][-1] - date_ranges[0][0]).days
    return len(date_ranges) > 1 or delta_days > batch_days


def _run_parallel_search(
    func: Callable,
    args: tuple,
    kwargs: dict,
    dt_range: tuple[datetime, datetime],
    batch_days: Any,
) -> T:
    """Execute the search function in parallel across datetime batches.

    Parameters
    ----------
    func : callable
        The search function to be executed in parallel
    args : tuple
        Positional arguments to pass to the search function
    kwargs : dict
        Keyword arguments to pass to the search function
    dt_range : tuple of datetime
        The start and end datetime for the search range
    batch_days : int or "auto"
        Number of days per batch for splitting the datetime range

    Returns
    -------
    T
        Combined results from all parallel executions

    Raises
    ------
    NoItemsFoundError
        If no items are found across all parallel executions

    Notes
    -----
    This function:
    1. Splits the datetime range into batches
    2. Configures parallel execution parameters
    3. Runs the search function in parallel using joblib
    4. Combines results from all parallel executions

    The maximum number of parallel jobs is capped at 10, and -1 is converted to 10.
    """
    date_ranges, freq = datetime_split(dt_range, batch_days)

    logging.info(
        f"Search parallel with {kwargs['n_jobs']} jobs, split every {freq.days} days."
    )

    # Prepare kwargs for parallel execution
    parallel_kwargs = kwargs.copy()
    parallel_kwargs.pop("datetime")
    parallel_kwargs["raise_no_items"] = False

    # Handle n_jobs special case: -1 should become 10
    n_jobs = parallel_kwargs.get("n_jobs", 10)
    parallel_kwargs["n_jobs"] = 10 if (n_jobs == -1 or n_jobs > 10) else n_jobs

    # Execute parallel search
    results = Parallel(n_jobs=parallel_kwargs["n_jobs"], backend="threading")(
        delayed(func)(*args, datetime=dt, **parallel_kwargs) for dt in date_ranges
    )

    # Combine results
    items = ItemCollection(chain(*results))
    if not items:
        raise NoItemsFoundError("No items found in parallel search")

    return items<|MERGE_RESOLUTION|>--- conflicted
+++ resolved
@@ -10,13 +10,11 @@
 
 import numpy as np
 import pandas as pd
-<<<<<<< HEAD
-from pandas import Timestamp, Timedelta
-=======
 from joblib import Parallel, delayed
 from pandas import Timedelta, Timestamp
 from pystac.item_collection import ItemCollection
->>>>>>> c0af1e88
+import pandas as pd
+from pandas import Timestamp, Timedelta
 from pystac_client.item_search import ItemSearch
 
 T = TypeVar("T")
