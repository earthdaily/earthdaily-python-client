--- conflicted
+++ resolved
@@ -2,10 +2,7 @@
 Utility script used for copying credentials templates to a user-defined path
 """
 
-<<<<<<< HEAD
 import click
-=======
->>>>>>> c0af1e88
 import json
 from pathlib import Path
 
